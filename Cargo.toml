--- conflicted
+++ resolved
@@ -64,13 +64,8 @@
 anyhow = "1.0"
 atty = "0.2.14"
 dialoguer = "0.9.0"
-<<<<<<< HEAD
-clap = { version = "3.0.0", features = ["env"] }
+clap = { version = "3.0.1", features = ["env"] }
 clap_complete = "3.0.1"
-=======
-clap = { version = "3.0.1", features = ["env"] }
-clap_complete = "3.0.0"
->>>>>>> b77bae50
 clipboard = "0.5.0"
 daemonize = "0.4"
 env_logger = "0.9"
